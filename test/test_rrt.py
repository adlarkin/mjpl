--- conflicted
+++ resolved
@@ -8,9 +8,6 @@
 import mj_maniPlan.utils as utils
 from mj_maniPlan.collision_ruleset import CollisionRuleset
 from mj_maniPlan.joint_group import JointGroup
-from mj_maniPlan.node import Node
-from mj_maniPlan.rrt import RRTOptions
-from mj_maniPlan.tree import Tree
 
 _HERE = Path(__file__).parent
 _MODEL_DIR = _HERE / "models"
@@ -28,7 +25,7 @@
 
         cr = CollisionRuleset(model)
 
-        options = RRTOptions(
+        options = rrt.RRTOptions(
             jg=jg,
             cr=cr,
             max_planning_time=5.0,
@@ -46,8 +43,8 @@
     def test_extend(self):
         self.load_ball_with_obstacle_model()
 
-        tree = Tree()
-        tree.add_node(Node(self.q_init, None))
+        tree = rrt.Tree()
+        tree.add_node(rrt.Node(self.q_init, None))
 
         q_goal = np.array([0.5])
         expected_q_extended = np.array([0.0])
@@ -78,16 +75,11 @@
         self.assertIs(same_extended_node, extended_node)
 
         # Test extend where the "nearest node" is already given
-        tree = Tree()
-        root_node = Node(np.array([0.0]), None)
+        tree = rrt.Tree()
+        root_node = rrt.Node(np.array([0.0]), None)
         tree.add_node(root_node)
-<<<<<<< HEAD
-        tree.add_node(Node(np.array([2.0]), root_node))
-        extended_node = self.planner.extend(np.array([3.0]), tree, root_node)
-=======
         tree.add_node(rrt.Node(np.array([2.0]), root_node))
         extended_node = self.planner._extend(np.array([3.0]), tree, root_node)
->>>>>>> 3586980d
         self.assertIsNotNone(extended_node)
         self.assertIs(extended_node.parent, root_node)
         self.assertAlmostEqual(extended_node.q[0], 0.1, places=9)
@@ -95,8 +87,8 @@
     def test_connect(self):
         self.load_ball_with_obstacle_model()
 
-        tree = Tree()
-        tree.add_node(Node(self.q_init, None))
+        tree = rrt.Tree()
+        tree.add_node(rrt.Node(self.q_init, None))
 
         q_goal = np.array([0.15])
         goal_node = self.planner._connect(q_goal, tree)
@@ -131,8 +123,8 @@
     def test_connect_max_distance(self):
         self.load_ball_with_obstacle_model()
 
-        tree = Tree()
-        tree.add_node(Node(self.q_init, None))
+        tree = rrt.Tree()
+        tree.add_node(rrt.Node(self.q_init, None))
         q_goal = np.array([0.15])
 
         # Run one connect operation to a max distance.
@@ -176,8 +168,8 @@
     def test_extend_and_connect_into_obstacle(self):
         self.load_ball_with_obstacle_model()
 
-        tree = Tree()
-        tree.add_node(Node(self.q_init, None))
+        tree = rrt.Tree()
+        tree.add_node(rrt.Node(self.q_init, None))
 
         # Try to connect to the maximum joint value for the ball.
         # There is an obstacle in the way, so the final connection should be just before
@@ -199,15 +191,6 @@
 
         q_new = np.array([0.15])
 
-<<<<<<< HEAD
-        start_tree = Tree()
-        start_tree.add_node(Node(self.q_init, None))
-        connected_node_a = self.planner.connect(q_new, start_tree)
-
-        goal_tree = Tree()
-        goal_tree.add_node(Node(np.array([0.5]), None))
-        connected_node_b = self.planner.connect(q_new, goal_tree)
-=======
         start_tree = rrt.Tree()
         start_tree.add_node(rrt.Node(self.q_init, None))
         connected_node_a = self.planner._connect(q_new, start_tree)
@@ -215,7 +198,6 @@
         goal_tree = rrt.Tree()
         goal_tree.add_node(rrt.Node(np.array([0.5]), None))
         connected_node_b = self.planner._connect(q_new, goal_tree)
->>>>>>> 3586980d
 
         path = self.planner._combine_paths(
             start_tree, connected_node_a, goal_tree, connected_node_b
